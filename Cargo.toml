[package]
name = "ruint"
description = "Unsigned integer type with const-generic bit length"
version = "1.9.0"
keywords = ["uint"]
categories = ["mathematics"]
exclude = ["benches/", "proptest-regressions/", "tests/"]
readme = "README.md"

edition.workspace = true
rust-version.workspace = true
authors.workspace = true
license.workspace = true
homepage.workspace = true
repository.workspace = true

[package.metadata.docs.rs]
all-features = true
rustdoc-args = ["--cfg", "docsrs", "--html-in-header", ".cargo/katex-header.html"]

[workspace]
members = [".", "ruint-macro"]
resolver = "2"

<<<<<<< HEAD
[features]
default = []
ark-ff = ["dep:ark-ff-03"]
ark-ff-04 = ["dep:ark-ff-04"]
bench = ["dep:criterion", "proptest", "rand"]
dyn = ["dep:smallvec"]
generic_const_exprs = []
postgres = ["dep:postgres-types", "dep:bytes"]
sqlx = ["dep:sqlx-core"]
=======
[workspace.package]
edition = "2021"
rust-version = "1.65"
authors = ["Remco Bloemen <remco@wicked.ventures>"]
license = "MIT"
homepage = "https://github.com/recmo/uint"
repository = "https://github.com/recmo/uint"

[workspace.dependencies]
ruint = { version = "1.9.0", path = "." }
ruint-macro = { version = "1.1.0", path = "ruint-macro" }
>>>>>>> 223c97ed

[[bench]]
name = "bench_uint"
harness = false
path = "benches/bench.rs"

[dependencies]
<<<<<<< HEAD
arbitrary = { version = "1.1", optional = true }
ark-ff-04 = { version = "0.4.0", package = "ark-ff", optional = true }
ark-ff-03 = { version = "0.3.0", package = "ark-ff", optional = true }
bn-rs = { version = "0.2", optional = true }
bytes = { version = "1.1", optional = true }
criterion = { version = "0.4", optional = true } # Secretly dev-dependencies
derive_more = "0.99.17"
fastrlp = { version = "0.3.1", optional = true }
num-bigint = { version = "0.4.3", optional = true }
parity-scale-codec = { version = "3.2.1", optional = true, features = [ "max-encoded-len" ] }
postgres-types = { version = "0.2.3", optional = true }
primitive-types = { version = "<1", optional = true }
proptest = { version = "1.0", optional = true }
pyo3 = { version = "0.18.3", optional = true }
quickcheck = { version = "1.0", optional = true }
rand = { version = "0.8.5", optional = true }
rlp = { version = "0.5.1", optional = true }
ruint-macro = { version = "1.0.2", path = "./ruint-macro" }
serde = { version = "1.0", optional = true }
smallvec = { version = "1.8.0", optional = true, features = [ "union" ] } # for UintDyn
# HACK: (BLOCKED) sqlx requires a runtime to be specified.
# <https://github.com/launchbadge/sqlx/issues/1627>
sqlx-core = { version = "0.6", optional = true, features = [ "runtime-tokio-native-tls" ] }
=======
ruint-macro = { version = "1.0.2", path = "ruint-macro" }

>>>>>>> 223c97ed
thiserror = "1.0"

# support
alloy-rlp = { version = "0.3", optional = true }
arbitrary = { version = "1", optional = true }
ark-ff = { version = "0.4", optional = true }
bn-rs = { version = "0.2", optional = true }
fastrlp = { version = "0.3", optional = true }
num-bigint = { version = "0.4", optional = true }
parity-scale-codec = { version = "3", optional = true, features = ["derive", "max-encoded-len"] }
primitive-types = { version = "0.12", optional = true }
proptest = { version = "1", optional = true }
pyo3 = { version = "0.19", optional = true }
quickcheck = { version = "1", optional = true }
rand = { version = "0.8", optional = true }
rlp = { version = "0.5", optional = true }
serde = { version = "1", optional = true }
valuable = { version = "0.1", optional = true }
zeroize = { version = "1.6", optional = true }

# postgres
bytes = { version = "1.4", optional = true }
postgres-types = { version = "0.2", optional = true }

# sqlx
sqlx-core = { version = "0.7", optional = true }

[dev-dependencies]
ruint = { workspace = true, features = ["arbitrary", "proptest"] }

criterion = "0.5"
rand = "0.8"

<<<<<<< HEAD
approx = "0.5.1"
ark-bn254-04 = { version = "0.4.0", package = "ark-bn254" }
ark-bn254-03 = { version = "0.3.0", package = "ark-bn254" }
=======
approx = "0.5"
ark-bn254 = "0.4"
>>>>>>> 223c97ed
bincode = "1.3"
coverage-helper = "0.1"
hex = "0.4"
hex-literal = "0.4"
postgres = "0.19"
proptest = "1.2"
serde_json = "1.0"

[features]
# nightly-only features
nightly = []
generic_const_exprs = ["nightly"]

# support
alloy-rlp = ["dep:alloy-rlp"]
arbitrary = ["dep:arbitrary"]
ark-ff = ["dep:ark-ff"]
bn-rs = ["dep:bn-rs"]
fastrlp = ["dep:fastrlp"]
num-bigint = ["dep:num-bigint"]
parity-scale-codec = ["dep:parity-scale-codec"]
primitive-types = ["dep:primitive-types"]
proptest = ["dep:proptest"]
pyo3 = ["dep:pyo3"]
quickcheck = ["dep:quickcheck"]
rand = ["dep:rand"]
rlp = ["dep:rlp"]
serde = ["dep:serde"]
valuable = ["dep:valuable"]
zeroize = ["dep:zeroize"]

postgres = ["dep:postgres-types", "dep:bytes"]
sqlx = ["dep:sqlx-core"]<|MERGE_RESOLUTION|>--- conflicted
+++ resolved
@@ -22,17 +22,6 @@
 members = [".", "ruint-macro"]
 resolver = "2"
 
-<<<<<<< HEAD
-[features]
-default = []
-ark-ff = ["dep:ark-ff-03"]
-ark-ff-04 = ["dep:ark-ff-04"]
-bench = ["dep:criterion", "proptest", "rand"]
-dyn = ["dep:smallvec"]
-generic_const_exprs = []
-postgres = ["dep:postgres-types", "dep:bytes"]
-sqlx = ["dep:sqlx-core"]
-=======
 [workspace.package]
 edition = "2021"
 rust-version = "1.65"
@@ -44,7 +33,6 @@
 [workspace.dependencies]
 ruint = { version = "1.9.0", path = "." }
 ruint-macro = { version = "1.1.0", path = "ruint-macro" }
->>>>>>> 223c97ed
 
 [[bench]]
 name = "bench_uint"
@@ -52,40 +40,15 @@
 path = "benches/bench.rs"
 
 [dependencies]
-<<<<<<< HEAD
-arbitrary = { version = "1.1", optional = true }
-ark-ff-04 = { version = "0.4.0", package = "ark-ff", optional = true }
-ark-ff-03 = { version = "0.3.0", package = "ark-ff", optional = true }
-bn-rs = { version = "0.2", optional = true }
-bytes = { version = "1.1", optional = true }
-criterion = { version = "0.4", optional = true } # Secretly dev-dependencies
-derive_more = "0.99.17"
-fastrlp = { version = "0.3.1", optional = true }
-num-bigint = { version = "0.4.3", optional = true }
-parity-scale-codec = { version = "3.2.1", optional = true, features = [ "max-encoded-len" ] }
-postgres-types = { version = "0.2.3", optional = true }
-primitive-types = { version = "<1", optional = true }
-proptest = { version = "1.0", optional = true }
-pyo3 = { version = "0.18.3", optional = true }
-quickcheck = { version = "1.0", optional = true }
-rand = { version = "0.8.5", optional = true }
-rlp = { version = "0.5.1", optional = true }
-ruint-macro = { version = "1.0.2", path = "./ruint-macro" }
-serde = { version = "1.0", optional = true }
-smallvec = { version = "1.8.0", optional = true, features = [ "union" ] } # for UintDyn
-# HACK: (BLOCKED) sqlx requires a runtime to be specified.
-# <https://github.com/launchbadge/sqlx/issues/1627>
-sqlx-core = { version = "0.6", optional = true, features = [ "runtime-tokio-native-tls" ] }
-=======
 ruint-macro = { version = "1.0.2", path = "ruint-macro" }
 
->>>>>>> 223c97ed
 thiserror = "1.0"
 
 # support
 alloy-rlp = { version = "0.3", optional = true }
 arbitrary = { version = "1", optional = true }
-ark-ff = { version = "0.4", optional = true }
+ark-ff-04 = { version = "0.4.0", package = "ark-ff", optional = true }
+ark-ff-03 = { version = "0.3.0", package = "ark-ff", optional = true }
 bn-rs = { version = "0.2", optional = true }
 fastrlp = { version = "0.3", optional = true }
 num-bigint = { version = "0.4", optional = true }
@@ -110,17 +73,13 @@
 [dev-dependencies]
 ruint = { workspace = true, features = ["arbitrary", "proptest"] }
 
+ark-bn254-04 = { version = "0.4.0", package = "ark-bn254" }
+ark-bn254-03 = { version = "0.3.0", package = "ark-bn254" }
+
 criterion = "0.5"
 rand = "0.8"
 
-<<<<<<< HEAD
-approx = "0.5.1"
-ark-bn254-04 = { version = "0.4.0", package = "ark-bn254" }
-ark-bn254-03 = { version = "0.3.0", package = "ark-bn254" }
-=======
 approx = "0.5"
-ark-bn254 = "0.4"
->>>>>>> 223c97ed
 bincode = "1.3"
 coverage-helper = "0.1"
 hex = "0.4"
@@ -137,7 +96,8 @@
 # support
 alloy-rlp = ["dep:alloy-rlp"]
 arbitrary = ["dep:arbitrary"]
-ark-ff = ["dep:ark-ff"]
+ark-ff = ["dep:ark-ff-03"]
+ark-ff-04 = ["dep:ark-ff-04"]
 bn-rs = ["dep:bn-rs"]
 fastrlp = ["dep:fastrlp"]
 num-bigint = ["dep:num-bigint"]
