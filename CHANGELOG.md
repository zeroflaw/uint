--- conflicted
+++ resolved
@@ -12,11 +12,8 @@
 ### Added
 
 - Support for sqlx @ 0.8 ([#400])
-<<<<<<< HEAD
 - Support for fastrlp @ 0.4 ([#401])
-=======
 - Added support for [`subtle`](https://docs.rs/subtle) and [`der`](https://docs.rs/der) ([#399])
->>>>>>> b81aa0a3
 
 ### Removed
 
